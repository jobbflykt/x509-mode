--- conflicted
+++ resolved
@@ -522,32 +522,16 @@
 (defvar-local-persistent x509--shadow-buffer
   "Input buffer used for OpenSSL command.")
 
-<<<<<<< HEAD
 (defvar-local-persistent x509--x509-mode-shadow-arguments
-  "Current OpenSSL command arguments used in x509-mode.")
+  "Current OpenSSL command arguments used in `x509-mode'.")
 
 (defvar-local-persistent x509--x509-asn1-mode-shadow-arguments
-  "Current OpenSSL command argument used in x509-asn1-mode.")
+  "Current OpenSSL command argument used in `x509-asn1-mode'.")
 
 (defvar-local-persistent x509--x509-asn1-mode-offset-stack
-  "Stack of (command start header-len pos) for strparse/offset x509-asn1-mode.
+  "Stack of (command start header-len pos) for strparse/offset.
+In `x509-asn1-mod'.
 POS is the buffer position when going down. Used to restore pos
-=======
-(defvar-local x509--x509-mode-shadow-arguments nil
-  "Current OpenSSL command arguments used in `x509-mode'.")
-;; Make buffer local variable persist during major mode change.
-(put 'x509--x509-mode-shadow-arguments 'permanent-local t)
-
-(defvar-local x509--x509-asn1-mode-shadow-arguments nil
-  "Current OpenSSL command argument used in `x509-asn1-mode'.")
-;; Make buffer local variable persist during major mode change.
-(put 'x509--x509-asn1-mode-shadow-arguments 'permanent-local t)
-
-(defvar-local x509--x509-asn1-mode-offset-stack nil
-  "Stack of (command start header-len pos) for strparse/offset.
-In `x509-asn1-mode'.
-POS is the buffer position when going down.  Used to restore pos
->>>>>>> 02fa7bbe
 when going back up.")
 
 (defun x509--kill-shadow-buffer ()
