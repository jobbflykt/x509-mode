;;; x509-mode.el --- View certificates, CRLs and keys using OpenSSL. -*- lexical-binding: t; -*-

;; Copyright (C) 2017 Fredrik Axelsson <f.axelsson@gmail.com>

;; Author: Fredrik Axelsson <f.axelsson@gmai.com>
;; Homepage: https://github.com/jobbflykt/x509-mode
;; Package-Requires: ((emacs "24.1") (cl-lib "0.5"))

;; This file is not part of GNU Emacs.

;; MIT License
;;
;; Copyright (c) 2017 Fredrik Axelsson <f.axelsson@gmail.com>
;;
;; Permission is hereby granted, free of charge, to any person obtaining a copy
;; of this software and associated documentation files (the "Software"), to
;; deal in the Software without restriction, including without limitation the
;; rights to use, copy, modify, merge, publish, distribute, sublicense, and/or
;; sell copies of the Software, and to permit persons to whom the Software is
;; furnished to do so, subject to the following conditions:
;;
;; The above copyright notice and this permission notice shall be included in
;; all copies or substantial portions of the Software.
;;
;; THE SOFTWARE IS PROVIDED "AS IS", WITHOUT WARRANTY OF ANY KIND, EXPRESS OR
;; IMPLIED, INCLUDING BUT NOT LIMITED TO THE WARRANTIES OF MERCHANTABILITY,
;; FITNESS FOR A PARTICULAR PURPOSE AND NONINFRINGEMENT. IN NO EVENT SHALL THE
;; AUTHORS OR COPYRIGHT HOLDERS BE LIABLE FOR ANY CLAIM, DAMAGES OR OTHER
;; LIABILITY, WHETHER IN AN ACTION OF CONTRACT, TORT OR OTHERWISE, ARISING
;; FROM, OUT OF OR IN CONNECTION WITH THE SOFTWARE OR THE USE OR OTHER DEALINGS
;; IN THE SOFTWARE.


;;; Commentary:

;; Major for viewing certificates, CRLs, keys and DH-parameters.

;; Uses OpenSSL for viewing PEM and DER encoded PKI entities.

;; Usage:
;; Open a file containing a certificate, either PEM or DER encode.  Now
;; use M-x `x509-viewcert' to create a new buffer that displays the decoded
;; certificate.
;; Use `x509-viewcrl', `x509-viewasn1',`x509-viewkey', `x509-viewdh',
;; `x509-viewreq' in a similar manner.

;;; Code:

(defgroup x509 nil
  "View certificates, CRLs, keys and DH-parameters using OpenSSL."
  :group 'extensions
  :group 'convenience
  :link '(emacs-library-link :tag "Lisp File" "x509-mode.el"))

(defcustom x509-openssl-cmd "openssl"
  "Path to OpenSSL binary.

Example:
\"/usr/bin/openssl\" or just \"openssl\" on Linux
\"C:/Program Files/Git/mingw64/bin/openssl\" on Windows."
  :type 'string
  :group 'x509)

(defcustom x509-multiline-names t
  "Display Issuer and Subject names on multiple line.
If nil, display short names."
  :type 'boolean
  :group 'x509)

(defgroup x509-faces nil
  "Faces used by x509."
  :group 'x509
  :group 'faces)

(defface x509-keyword-face
  '((t (:inherit font-lock-builtin-face)))
  "Face for keywords."
  :group 'x509-faces)

(defface x509-constant-face
  '((t (:inherit font-lock-constant-face)))
  "Face for constants."
  :group 'x509-faces)

(defface x509-short-name-face
  '((t (:bold t)))
  "Face for short names, e.g, CN and OU."
  :group 'x509-faces)

(defface x509-string-face
  '((t (:inherit font-lock-string-face)))
  "Face for strings."
  :group 'x509-faces)

(defface x509-hex-string-face
  '((t (:inherit font-lock-comment-face)))
  "Face for colon-separated hex values."
  :group 'x509-faces)

(defface x509-oid-face
  '((t (:inherit font-lock-constant-face)))
  "Face for unknown OIDs."
  :group 'x509-faces)

(defface x509-asn1-sequence-face
  '((t (:inherit font-lock-regexp-grouping-backslash)))
  "Face for ASN.1 sequences."
  :group 'x509-faces)

(defface x509-warning-face
  '((t (:inherit font-lock-warning-face :inverse-video t)))
  "Face for bad values."
  :group 'x509-faces)

(defface x509-browse-url-face
  '((t (:inherit link)))
  "Face for storing url used when clicking link.")

(defun x509--match-date (cmp bound)
  "Return non-nil if it can find a date that CMP to current time.
Indented to search for dates in form \"Jun 11 00:00:01 2014 GMT\"
and compare them to the current time. Return non-nil, move point,
and set ‘match-data’ appropriately if it succeeds; like
‘re-search-forward’ would.  The argument BOUND is a buffer
position that bounds the search."
  (let ((mdata (match-data))
        (p (point)))
    (if (re-search-forward
         "[A-Z][a-z][a-z] +[0-9]+ ..:..:.. [0-9]\\{4\\} GMT" bound t)
        (if (condition-case nil
                ;; Compare date to current time.
                ;; date-to-time might fail on bogus time values or if time
                ;; is to far in the past/future
                (funcall cmp (date-to-time (match-string 0))
                         (current-time))
              (error nil))
            ;; If compare true, return t.
            t
          ;; else restore match-data and point and return nil.
          (goto-char p)
          (set-match-data mdata)
          nil)
      ;; Not matching date at all -> return nil
      nil)))

(defun x509--match-date-in-past (bound)
  "Return non-nil if it can find a date that is the past.
Intended to search for dates in form \"Jun 11 00:00:01 2014 GMT\"
and compare them to the current time. Return non-nil, move point,
and set ‘match-data’ appropriately if it succeeds; like
‘re-search-forward’ would.  The optional argument BOUND is a
buffer position that bounds the search."
  (x509--match-date (lambda (d1 d2) (time-less-p d1 d2)) bound))

(defun x509--match-date-in-future (bound)
  "Return non-nil if it can find a date that is the future.
Intended to search for dates in form \"Jun 11 00:00:01 2014 GMT\"
and compare them to the current time. Return non-nil, move point,
and set ‘match-data’ appropriately if it succeeds; like
‘re-search-forward’ would.  The optional argument BOUND is a
buffer position that bounds the search."
  (x509--match-date (lambda (d1 d2) (not (time-less-p d1 d2))) bound))

(defun x509--mark-browse-url-links()
  "Make http URLs clickable by making them buttons."
  (save-excursion
    (save-match-data
      (goto-char (point-min))
      (while (search-forward-regexp
              "\\(file\\|https?\\)://[-_.:/A-Za-z0-9]+" nil t)
        (let* ((start (match-beginning 0))
               (end (match-end 0))
               (url (match-string-no-properties 0))
               (help-echo (format "Click to browse-url %s" url)))
          ;; The url is stored in the face property
          (make-button
           start end
           'face 'x509-browse-url-face
           'follow-link t
           'x509-browse-url-face url
           'help-echo help-echo
           'action (lambda (button)
                     (browse-url
                      (button-get button 'x509-browse-url-face)))))))))

(require 'cl-lib)

(defun x509--load-data-file (filename)
  "Split FILENAME linewise into a list.
Skip blank lines and comment lines.  Return list."
  (with-temp-buffer
    (insert-file-contents
     (if (null load-file-name) filename
       (expand-file-name filename (file-name-directory load-file-name))))
    (cl-remove-if (lambda (s) (string-match-p "^ *\\(?:#\\|$\\)" s))
                  (split-string (buffer-string) "\n"))))

(defconst x509--keywords
  (regexp-opt
   (x509--load-data-file "keywords.txt")))

(defconst x509--constants
  (regexp-opt (x509--load-data-file "constants.txt") 'words))

;; Keyword: constant
;; E.g. "Signature Algorithm: sha1WithRSAEncryption"
(defconst x509--keyword-w-constant
  (concat (regexp-opt
           (x509--load-data-file "keyword+constant.txt") t)
          ;; Followed by ": constant"
          ": *\\(.*\\)"))

;; Multiline Issuer and Subject, "-nameopt multiline"
;; E.g. "commonName                = GlobalSign Root CA"
(defconst x509--multiline-name
  (concat (regexp-opt
           (x509--load-data-file "long-name.txt") t)
          " *= \\(.*\\)"))

(defconst x509-font-lock-keywords
  (list
   ;; Subject and Issuer, long names
   `(,x509--multiline-name
     (1 'x509-keyword-face)
     (2 'x509-string-face))

   `(,x509--keywords . 'x509-keyword-face)

   `(,x509--constants . 'x509-constant-face)

   ;; Validity on a line alone (preceding "Not Before:")
   '("^ +Validity ?$" . 'x509-keyword-face)

   ;; Subject and Issuer, short names
   ;; something=string until ',' or '/' or EOL
   ;; E.g. CN=apa,OU=Räv
   '("\\(\\<\\w+=\\)\\(.*?\\)\\(?:[,/]\\|$\\)"
     (1 'x509-short-name-face)
     (2 'x509-string-face))

   ;; something = string until ',' or EOL
   ;; E.g. CN = ACCVRAIZ1, OU = PKIACCV, O = ACCV, C = ES
   '("\\(\\<\\w+\\) = \\(.*?\\)\\(?:[,/]\\|$\\)"
     (1 'x509-short-name-face)
     (2 'x509-string-face))

   ;; URI: and CPS: . Highlight keyword. URL is handled by
   ;; `x509--mark-browse-url-links'
   '("\\<\\(URI:\\|CPS: \\)"
     (1 'x509-keyword-face))

   ;; DNS:string email:string
   '("\\<\\(DNS:\\|email:\\)\\(.*\\)"
     (1 'x509-keyword-face)
     (2 'x509-string-face))

   ;; Not Before: Jun 11 00:00:01 2014 GMT
   ;; Date is "MATCH-ANCHORED", see help for variable font-lock-keywords
   '("\\(Not Before\\): " (1 'x509-keyword-face)
     (x509--match-date-in-future nil nil (0 'x509-warning-face)))
   '("\\(Not After\\) : " (1 'x509-keyword-face)
     (x509--match-date-in-past nil nil (0 'x509-warning-face)))
   ;; For CRL's when Next Update is in the past
   '("\\(Next Update\\): " (1 'x509-keyword-face)
     (x509--match-date-in-past nil nil (0 'x509-warning-face)))

   ;; Policy: OID
   ;; Has precedence over Keyword: constant below
   '("\\(Policy\\): \\([0-9]+\\.[0-9]+\\(:?\\.[0-9]+\\)*\\)"
     (1 'x509-keyword-face)
     (2 'x509-oid-face))

   ;; E.g. Public Key Algorithm: rsaEncryption
   `(,x509--keyword-w-constant
     (1 'x509-keyword-face)
     (2 'x509-constant-face))

   ;; CA:TRUE, CA:FALSE
   ;; CA used to be keyword+argument but CA: can be part of hex-string
   '("\\(CA\\):\\(TRUE\\|FALSE\\)"
     (1 'x509-keyword-face)
     (2 'x509-constant-face))

   ;; Hex dumps At least two two-digit hex-numbers separated by `:'
   ;; Can end in `:' for example in "Modulus"
   ;; fa:09(:....)
   '("[0-9a-fA-F][0-9a-fA-F]\\(?::[0-9a-fA-F][0-9a-fA-F]\\)+:?$" .
     'x509-hex-string-face))
  "OpenSSL x509 highlighting.")

(defun x509-mode--kill-buffer()
  "Kill current buffer."
  (interactive)
  (set-buffer-modified-p nil)
  (kill-buffer))

;;;###autoload
(define-derived-mode x509-mode fundamental-mode "x509"
  "Major mode for displaying openssl x509 output.

\\{x509-mode-map}"
  (set (make-local-variable 'font-lock-defaults) '(x509-font-lock-keywords))
  (define-key x509-mode-map "q" 'x509-mode--kill-buffer)
  (x509--mark-browse-url-links))

(defun x509--buffer-encoding()
  "Heuristic for identifying PEM or DER coded buffer.
Return string \"PEM\" or \"DER\"."
  (save-excursion
    (goto-char (point-min))
    (save-match-data
      (if (search-forward "-----BEGIN" nil t)
          "PEM"
        "DER"))))

(defun x509--process-buffer(openssl-arguments)
  "Create new buffer named \"*x-[buffer-name]*\".
Pass content of current buffer to openssl with
OPENSSL-ARGUMENTS. E.g. x509 -text"
  (interactive)
  (let* ((buf (generate-new-buffer (generate-new-buffer-name
                                    (format "*x-%s*" (buffer-name)))))
         (args (append
                (list (point-min) (point-max) x509-openssl-cmd nil buf nil)
                openssl-arguments)))
    (apply 'call-process-region args)
    (switch-to-buffer buf)
    (goto-char (point-min))
    (set-buffer-modified-p nil)
    (setq buffer-read-only t)))

(defun x509--read-arguments (prompt default history)
  "Prompt, using PROMPT, for arguments if \\[universal-argument] prefix.

Provide DEFAULT arguement and HISTORY.
Return list with single argument string."
  (if (equal current-prefix-arg '(4))
      (list (read-from-minibuffer prompt default nil nil history))
    (list default)))

(defvar x509--viewcert-history nil "History list for `x509-viewcert'.")

;;;###autoload
(defun x509-viewcert (&optional args)
  "Parse current buffer as a certificate file.
ARGS are arguments to the openssl command.  Display result in
another buffer.

With \\[universal-argument] prefix, you can edit the command arguements."
  (interactive (x509--read-arguments
                "x509 args: "
                (format "x509 -nameopt %sutf8 -text -noout -inform %s"
                        (if x509-multiline-names
                            "multiline,"
                          "")
                        (x509--buffer-encoding))
                'x509--viewcert-history))
  (x509--process-buffer (split-string-and-unquote args))
  (x509-mode))

(defvar x509--viewreq-history nil "History list for `x509-viewreq'.")

;;;###autoload
(defun x509-viewreq (&optional args)
  "Parse current buffer as a request file.
ARGS are arguments to the openssl command.  Display result in
another buffer.

With \\[universal-argument] prefix, you can edit the command arguements."
  (interactive (x509--read-arguments
                "req args: "
                (format "req -nameopt %sutf8 -text -noout -inform %s"
                        (if x509-multiline-names
                            "multiline,"
                          "")
                        (x509--buffer-encoding))
                'x509--viewreq-history))
  (x509--process-buffer (split-string-and-unquote args))
  (x509-mode))

(defvar x509--viewcrl-history nil "History list for `x509-viewcrl'.")

;;;###autoload
(defun x509-viewcrl (&optional args)
  "Parse current buffer as a CRL file.
ARGS are arguments to the openssl command.  Display result in
another buffer.

With \\[universal-argument] prefix, you can edit the command arguements."
  (interactive (x509--read-arguments "crl args: "
                                     (format "crl -text -noout -inform %s"
                                             (x509--buffer-encoding))
                                     'x509--viewcrl-history))
  (x509--process-buffer (split-string-and-unquote args))
  (x509-mode))

(defvar x509--viewdh-history nil "History list for `x509-viewdh'.")

;;;###autoload
(defun x509-viewdh (&optional args)
  "Parse current buffer as a DH-parameter file.
ARGS are arguments to the openssl command.  Display result in
another buffer.

With \\[universal-argument] prefix, you can edit the command arguements."
  (interactive (x509--read-arguments "dhparam args: "
                                     (format "dhparam -text -noout -inform %s"
                                             (x509--buffer-encoding))
                                     'x509--viewdh-history))
  (x509--process-buffer (split-string-and-unquote args))
  (x509-mode))

(defvar x509--viewkey-history nil "History list for `x509-viewkey'.")

;; Special. older openssl pkey cannot read from stdin so we need to use
;; buffer's file.
;; FIXME: Create a temporary file with buffer content and use that as input to
;; pkey.
;;;###autoload
(defun x509-viewkey (&optional args)
  "Display x509 private key using the OpenSSL pkey command.
ARGS are arguments to the openssl command.

With \\[universal-argument] prefix, you can edit the command arguements.
For example to enter pass-phrase, add -passin pass:PASSPHRASE."
  (interactive (x509--read-arguments
                "pkey args: "
                (format "pkey -text -noout -inform %s -in \"%s\""
                        (x509--buffer-encoding) (buffer-file-name))
                'x509--viewkey-history))
  (x509--process-buffer (split-string-and-unquote args))
  (x509-mode))

<<<<<<< HEAD
;;;###autoload
(defun x509-viewcsr (&optional args)
  "Parse current buffer as a certificate signing request file.
ARGS are arguments to the openssl command.

Display result in another buffer.

With \\[universal-argument] prefix, you can edit the command arguements."
  (interactive (x509--read-arguments
                "x509 args: "
                (format "req -nameopt multiline,utf8 -text -noout -inform %s"
                        (x509--buffer-encoding))
                'x509--viewcsr-history))
  (x509--process-buffer (split-string-and-unquote args))
  (x509-mode))

(defvar x509--viewcsr-history nil "History list for x509-viewcsr.")

(defun x509-viewpkcs7 (&optional args)
  "Parse current buffer as a PKCS#7 certificate file.
ARGS are arguments to the openssl command.

Display result in another buffer.

With \\[universal-argument] prefix, you can edit the command arguements."
  (interactive (x509--read-arguments
                "x509 args: "
                (format "pkcs7 -print -print_certs -noout -inform %s"
                        (x509--buffer-encoding))
                'x509--viewpkcs7-history))
  (x509--process-buffer (split-string-and-unquote args)))

(defvar x509--viewpkcs7-history nil "History list for x509-viewpkcs7.")

=======
>>>>>>> f78fccaa
;; ----------------------------------------------------------------------------
;; asn1-mode

(defconst x509--asn1-primitives-keywords
  (regexp-opt '("prim" "EOC" "BOOLEAN" "INTEGER" "BIT_STRING" "BIT STRING"
                "OCTET_STRING" "OCTET STRING" "NULL" "OID"
                "UTCTIME" "GENERALIZEDTIME" "ENUMERATED")))

(defconst x509--asn1-cons-keywords
  (regexp-opt '("SEQUENCE" "SET")))

(defconst x509--asn1-strings
  (concat (regexp-opt
           ;; Keyword:
           '("UTF8STRING" "PRINTABLESTRING" "IA5STRING")
           t )   ; t = enclose in \\( \\) for easy subexpr reference
          ;; Followed by a string
          " *:\\(.*?\\)\\(?: *:\\|$\\)"))

(defconst x509--asn1-oid
  (concat (regexp-opt
           ;; Keyword:
           '("OID" "OBJECT")
           t )   ; t = enclose in \\( \\) for easy subexpr reference
          ;; Followed by an OID (derdigger) or object name (asn1parse)
          " *:\\(.*?\\)\\(?: *:\\|$\\)"))

(defconst x509-asn1-font-lock-keywords
  (list
   ;; BOOLEAN, INTEGER and such
   `(,x509--asn1-primitives-keywords . 'x509-keyword-face)
   ;; SET, SEQUENCE
   `(,x509--asn1-cons-keywords . 'x509-asn1-sequence-face)
   ;; cons: as in constructed. Same font as SET and SEQUENCE
   '("\\(cons\\):" (1 'x509-asn1-sequence-face))
   ;; Like SET and SEQUENCE
   '("\\(cont\\|\\appl\\|priv\\) \\[\\(.*?\\)\\]"
     (1 'x509-keyword-face)
     (2 'x509-asn1-sequence-face))
   ;; Parsing error messages
   '("error:.*\\|Error in encoding" . 'x509-warning-face)
   ;; String type + string value
   `(,x509--asn1-strings
     (1 'x509-keyword-face)
     (2 'x509-string-face))
   ;; "OID" followed by oid
   `(,x509--asn1-oid
     (1 'x509-keyword-face)
     (2 'x509-oid-face))
   "openssl asn1parse highligting"))

;;;###autoload
(define-derived-mode x509-asn1-mode fundamental-mode "asn1"
  "Major mode for displaying openssl asn1parse output.

\\{x509-mode-map}"
  (set (make-local-variable 'font-lock-defaults)
       '(x509-asn1-font-lock-keywords))
  (define-key x509-asn1-mode-map "q" 'x509-mode--kill-buffer))

(defvar x509--viewasn1-history nil "History list for `x509-viewasn1'.")

;;;###autoload
(defun x509-viewasn1 (&optional args)
  "Parse current buffer as ASN.1.
ARGS are arguments to the openssl command.  Display result in
another buffer.

With \\[universal-argument] prefix, you can edit the command arguements."
  (interactive (x509--read-arguments "asn1parse args: "
                                     (format "asn1parse -inform %s"
                                             (x509--buffer-encoding))
                                     'x509--viewasn1-history))
  (x509--process-buffer (split-string-and-unquote args))
  (x509-asn1-mode))

(provide 'x509-asn1-mode)
(provide 'x509-mode)

;;; x509-mode.el ends here<|MERGE_RESOLUTION|>--- conflicted
+++ resolved
@@ -431,25 +431,6 @@
   (x509--process-buffer (split-string-and-unquote args))
   (x509-mode))
 
-<<<<<<< HEAD
-;;;###autoload
-(defun x509-viewcsr (&optional args)
-  "Parse current buffer as a certificate signing request file.
-ARGS are arguments to the openssl command.
-
-Display result in another buffer.
-
-With \\[universal-argument] prefix, you can edit the command arguements."
-  (interactive (x509--read-arguments
-                "x509 args: "
-                (format "req -nameopt multiline,utf8 -text -noout -inform %s"
-                        (x509--buffer-encoding))
-                'x509--viewcsr-history))
-  (x509--process-buffer (split-string-and-unquote args))
-  (x509-mode))
-
-(defvar x509--viewcsr-history nil "History list for x509-viewcsr.")
-
 (defun x509-viewpkcs7 (&optional args)
   "Parse current buffer as a PKCS#7 certificate file.
 ARGS are arguments to the openssl command.
@@ -466,8 +447,6 @@
 
 (defvar x509--viewpkcs7-history nil "History list for x509-viewpkcs7.")
 
-=======
->>>>>>> f78fccaa
 ;; ----------------------------------------------------------------------------
 ;; asn1-mode
 
